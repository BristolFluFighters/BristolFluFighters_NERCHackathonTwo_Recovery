# Specify filepatterns you want git to ignore.

data/raw/*
data/.ipynb_checkpoints
!data/raw/.gitkeep

*/.ipynb_checkpoints/*
*-checkpoint.ipynb

#Latex build files
*.out

*.gz

*.log

*.blg

*.bbl

*.aux
<<<<<<< HEAD

data/__pycache__/
=======
data/raw/uk_energy_trends.csv
>>>>>>> 141a2f2e
<|MERGE_RESOLUTION|>--- conflicted
+++ resolved
@@ -19,9 +19,7 @@
 *.bbl
 
 *.aux
-<<<<<<< HEAD
 
 data/__pycache__/
-=======
+
 data/raw/uk_energy_trends.csv
->>>>>>> 141a2f2e
